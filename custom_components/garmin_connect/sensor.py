--- conflicted
+++ resolved
@@ -2,31 +2,26 @@
 from __future__ import annotations
 
 import logging
-<<<<<<< HEAD
 import voluptuous as vol
 from numbers import Number
 
-=======
 import datetime
 import pytz
 from tzlocal import get_localzone
->>>>>>> de51403c
 
 from homeassistant.components.sensor import (
     SensorEntity,
     SensorDeviceClass,
+    SensorStateClass,
 )
 from homeassistant.config_entries import ConfigEntry
-<<<<<<< HEAD
 from homeassistant.const import (
     ATTR_ENTITY_ID,
     CONF_ID,
     DEVICE_CLASS_TIMESTAMP,
     LENGTH_KILOMETERS,
 )
-=======
 from homeassistant.const import ATTR_ATTRIBUTION, CONF_ID
->>>>>>> de51403c
 from homeassistant.core import HomeAssistant
 from homeassistant.helpers import entity_platform
 from homeassistant.helpers.entity import DeviceInfo

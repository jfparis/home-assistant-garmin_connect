--- conflicted
+++ resolved
@@ -300,19 +300,12 @@
 
     @property
     def available(self) -> bool:
-<<<<<<< HEAD
         """Return True if entity is available."""
         return (
             super().available
             and self.coordinator.data
             and self._type in self.coordinator.data
         )
-=======
-        """
-        Indicates whether the sensor entity is available based on coordinator data presence and the sensor type.
-        """
-        return super().available and self.coordinator.data and self._type in self.coordinator.data
->>>>>>> 0f15469f
 
     async def add_body_composition(self, **kwargs):
         """
@@ -340,12 +333,8 @@
         """Check for login."""
         if not await self.coordinator.async_login():
             raise IntegrationError(
-<<<<<<< HEAD
                 "Failed to login to Garmin Connect, unable to update"
             )
-=======
-                "Failed to login to Garmin Connect, unable to update")
->>>>>>> 0f15469f
 
         """Record a weigh in/body composition."""
         await self.hass.async_add_executor_job(
@@ -388,12 +377,8 @@
         """Check for login."""
         if not await self.coordinator.async_login():
             raise IntegrationError(
-<<<<<<< HEAD
                 "Failed to login to Garmin Connect, unable to update"
             )
-=======
-                "Failed to login to Garmin Connect, unable to update")
->>>>>>> 0f15469f
 
         """Record a blood pressure measurement."""
         await self.hass.async_add_executor_job(
@@ -465,12 +450,8 @@
         gear_defaults = self._gear_defaults()
         activity_types = self.coordinator.data["activityTypes"]
         default_for_activity = self._activity_names_for_gear_defaults(
-<<<<<<< HEAD
             gear_defaults, activity_types
         )
-=======
-            gear_defaults, activity_types)
->>>>>>> 0f15469f
 
         if not self.coordinator.data or not gear or not stats:
             return {}
@@ -564,12 +545,8 @@
         """Check for login."""
         if not await self.coordinator.async_login():
             raise IntegrationError(
-<<<<<<< HEAD
                 "Failed to login to Garmin Connect, unable to update"
             )
-=======
-                "Failed to login to Garmin Connect, unable to update")
->>>>>>> 0f15469f
 
         """Update Garmin Gear settings."""
         activity_type_id = next(

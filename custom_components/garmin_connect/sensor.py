"""Platform for Garmin Connect integration."""
from __future__ import annotations

import logging
import voluptuous as vol
from numbers import Number

import datetime
from tzlocal import get_localzone

from homeassistant.components.sensor import (
    ENTITY_ID_FORMAT,
    SensorEntity,
    SensorDeviceClass,
    SensorStateClass,
)
from homeassistant.config_entries import ConfigEntry
from homeassistant.const import (
    UnitOfLength,
    ATTR_ENTITY_ID,
    CONF_ID,
)
<<<<<<< HEAD
from homeassistant.const import ATTR_ATTRIBUTION, CONF_ID, CONF_USERNAME
=======
from homeassistant.const import CONF_ID
>>>>>>> 5f31a749
from homeassistant.core import HomeAssistant
from homeassistant.helpers import entity_platform
from homeassistant.helpers.entity import DeviceInfo, generate_entity_id
from homeassistant.helpers.update_coordinator import (
    CoordinatorEntity,
    DataUpdateCoordinator,
)


from .alarm_util import calculate_next_active_alarms
from .const import (
    DATA_COORDINATOR,
    DOMAIN as GARMIN_DOMAIN,
    GARMIN_ENTITY_LIST,
    GEAR,
    GEAR_ICONS,
)

_LOGGER = logging.getLogger(__name__)


async def async_setup_entry(
    hass: HomeAssistant, entry: ConfigEntry, async_add_entities
) -> None:
    """Set up Garmin Connect sensor based on a config entry."""
    coordinator: DataUpdateCoordinator = hass.data[GARMIN_DOMAIN][entry.entry_id][
        DATA_COORDINATOR
    ]
    device_id = entry.data[CONF_ID]
    user_identifier = entry.data[CONF_USERNAME].split("@")[0]

    entities = []
    for (
        sensor_type,
        (name, unit, icon, device_class, state_class, enabled_by_default),
    ) in GARMIN_ENTITY_LIST.items():
        _LOGGER.debug(
            "Registering entity: %s, %s, %s, %s, %s, %s, %s",
            sensor_type,
            name,
            unit,
            icon,
            device_class,
            state_class,
            enabled_by_default,
        )
        entities.append(
            GarminConnectSensor(
                coordinator,
                device_id,
                user_identifier,
                sensor_type,
                name,
                unit,
                icon,
                device_class,
                state_class,
                enabled_by_default,
            )
        )
    if "gear" in coordinator.data:
        for gear_item in coordinator.data["gear"]:
            entities.append(
                GarminConnectGearSensor(
                    coordinator,
                    device_id,
                    user_identifier,
                    gear_item[GEAR.UUID],
                    gear_item["gearTypeName"],
                    gear_item["displayName"],
                    None,
                    True,
                )
            )

    async_add_entities(entities)
    platform = entity_platform.async_get_current_platform()

    platform.async_register_entity_service(
        "set_active_gear", ENTITY_SERVICE_SCHEMA, coordinator.set_active_gear
    )

    platform.async_register_entity_service(
        "add_body_composition", BODY_COMPOSITION_SERVICE_SCHEMA, coordinator.add_body_composition
    )

ENTITY_SERVICE_SCHEMA = vol.Schema(
    {
        vol.Required(ATTR_ENTITY_ID): str,
        vol.Required("activity_type"): str,
        vol.Required("setting"): str,
    }
)

BODY_COMPOSITION_SERVICE_SCHEMA = vol.Schema(
    {
        vol.Required(ATTR_ENTITY_ID): str,
        vol.Optional("timestamp"): str,
        vol.Required("weight"): float,
        vol.Optional("percent_fat"): float,
        vol.Optional("percent_hydration"): float,
        vol.Optional("visceral_fat_mass"): float,
        vol.Optional("bone_mass"): float,
        vol.Optional("muscle_mass"): float,
        vol.Optional("basal_met"): float,
        vol.Optional("active_met"): float,
        vol.Optional("physique_rating"): float,
        vol.Optional("metabolic_age"): float,
        vol.Optional("visceral_fat_rating"): float,
        vol.Optional("bmi"): float
    }
)

class GarminConnectSensor(CoordinatorEntity, SensorEntity):
    """Representation of a Garmin Connect Sensor."""

    def __init__(
        self,
        coordinator,
        device_id,
        user_identifier,
        sensor_type,
        sensor_name,
        unit,
        icon,
        device_class,
        state_class,
        enabled_default: bool = True,
    ):
        """Initialize a Garmin Connect sensor."""
        super().__init__(coordinator)

        self._device_id = device_id
        self._type = sensor_type
        self._device_class = device_class
        self._state_class = state_class
        self._enabled_default = enabled_default

        self._attr_name = f"{user_identifier} {sensor_name}"
        self.entity_id = generate_entity_id(
            ENTITY_ID_FORMAT,
            f"{GARMIN_DOMAIN} {self._attr_name}",
            hass=coordinator.hass,
        )
        self._attr_device_class = self._device_class
        self._attr_icon = icon
        self._attr_native_unit_of_measurement = unit
        self._attr_unique_id = f"{GARMIN_DOMAIN}_{self._device_id}_{self._type}"
        self._attr_state_class = state_class

    @property
    def native_value(self):
        """Return the state of the sensor."""

        if self._type == "lastActivities":
            return len(self.coordinator.data[self._type])

        if not self.coordinator.data or not self.coordinator.data[self._type]:
            return None

        value = self.coordinator.data[self._type]
        if "Duration" in self._type or "Seconds" in self._type:
            value = value // 60
        elif "Mass" in self._type or self._type == "weight":
            value = value / 1000
        elif self._type == "nextAlarm":
            active_alarms = calculate_next_active_alarms(
                self.coordinator.data[self._type]
            )
            if active_alarms:
                date_time_obj = datetime.datetime.strptime(active_alarms[0], "%Y-%m-%dT%H:%M:%S")
                tz = get_localzone()
                timezone_date_time_obj = date_time_obj.replace(tzinfo=tz)
                return timezone_date_time_obj
            else:
                return None
        elif self._type == "stressQualifier":
                return value

        if self._device_class == SensorDeviceClass.TIMESTAMP:
            date_time_obj = datetime.datetime.strptime(value, "%Y-%m-%dT%H:%M:%S.%f")
            tz = get_localzone()
            timezone_date_time_obj = date_time_obj.replace(tzinfo=tz)
            return timezone_date_time_obj

        return round(value, 2) if isinstance(value, Number) else value

    @property
    def extra_state_attributes(self):
        """Return attributes for sensor."""
        if not self.coordinator.data:
            return {}

        attributes = {
            "last_synced": self.coordinator.data["lastSyncTimestampGMT"],
        }

        if self._type == "lastActivities":
            attributes["last_Activities"] = self.coordinator.data[self._type]

        if self._type == "nextAlarm":
            attributes["next_alarms"] = calculate_next_active_alarms(
                self.coordinator.data[self._type]
            )

        return attributes

    @property
    def device_info(self) -> DeviceInfo:
        """Return device information."""
        return {
            "identifiers": {(GARMIN_DOMAIN, self._device_id)},
            "name": "Garmin Connect",
            "manufacturer": "Garmin Connect",
        }

    @property
    def entity_registry_enabled_default(self) -> bool:
        """Return if the entity should be enabled when first added to the entity registry."""
        return self._enabled_default

    @property
    def available(self) -> bool:
        """Return True if entity is available."""
        return (
            super().available
            and self.coordinator.data
            and self._type in self.coordinator.data
        )


class GarminConnectGearSensor(CoordinatorEntity, SensorEntity):
    """Representation of a Garmin Connect Sensor."""

    def __init__(
        self,
        coordinator,
        device_id,
        user_identifier,
        uuid,
        sensor_type,
        sensor_name,
        device_class: None,
        enabled_default: bool = True,
    ):
        """Initialize a Garmin Connect sensor."""
        super().__init__(coordinator)

        self._device_id = device_id
        self._type = sensor_type
        self._uuid = uuid
        self._device_class = device_class
        self._enabled_default = enabled_default

        self._attr_name = f"{user_identifier} {sensor_name}"
        self._attr_device_class = self._device_class
        self._attr_icon = GEAR_ICONS[sensor_type]
        self._attr_native_unit_of_measurement = UnitOfLength.KILOMETERS
        self._attr_unique_id = f"{GARMIN_DOMAIN}_{self._device_id}_{self._uuid}"
        self._attr_state_class = SensorStateClass.TOTAL
        self._attr_device_class = "garmin_gear"

    @property
    def uuid(self):
        """Return the entity uuid"""
        return self._uuid

    @property
    def native_value(self):
        """Return the state of the sensor."""
        if not self.coordinator.data or not self._stats():
            return None

        value = self._stats()["totalDistance"]
        return round(value / 1000, 2)

    @property
    def extra_state_attributes(self):
        """Return attributes for sensor."""
        gear = self._gear()
        stats = self._stats()
        gear_defaults = self._gear_defaults()
        activity_types = self.coordinator.data["activity_types"]
        default_for_activity = self._activity_names_for_gear_defaults(
            gear_defaults, activity_types
        )

        if not self.coordinator.data or not gear or not stats:
            return {}

        attributes = {
            "last_synced": self.coordinator.data["lastSyncTimestampGMT"],
            "total_activities": stats["totalActivities"],
            "create_date": stats["createDate"],
            "update_date": stats["updateDate"],
            "date_begin": gear["dateBegin"],
            "date_end": gear["dateEnd"],
            "gear_make_name": gear["gearMakeName"],
            "gear_model_name": gear["gearModelName"],
            "gear_status_name": gear["gearStatusName"],
            "custom_make_model": gear["customMakeModel"],
            "maximum_meters": gear["maximumMeters"],
        }

        attributes["default_for_activity"] = (
            ", ".join(default_for_activity) if default_for_activity else "None"
        )

        return attributes

    def _activity_names_for_gear_defaults(self, gear_defaults, activity_types):
        return list(
            map(
                lambda b: b["typeKey"],
                filter(
                    lambda a: a["typeId"]
                    in map(lambda d: d["activityTypePk"], gear_defaults),
                    activity_types,
                ),
            )
        )

    @property
    def device_info(self) -> DeviceInfo:
        """Return device information."""
        return {
            "identifiers": {(GARMIN_DOMAIN, self._device_id)},
            "name": "Garmin Connect",
            "manufacturer": "Garmin Connect",
        }

    @property
    def entity_registry_enabled_default(self) -> bool:
        """Return if the entity should be enabled when first added to the entity registry."""
        return self._enabled_default

    @property
    def available(self) -> bool:
        """Return True if entity is available."""
        return super().available and self.coordinator.data and self._gear()

    def _stats(self):
        """Get gear statistics from garmin"""
        for gear_stats_item in self.coordinator.data["gear_stats"]:
            if gear_stats_item[GEAR.UUID] == self._uuid:
                return gear_stats_item

    def _gear(self):
        """Get gear from garmin"""
        for gear_item in self.coordinator.data["gear"]:
            if gear_item[GEAR.UUID] == self._uuid:
                return gear_item

    def _gear_defaults(self):
        """Get gear defaults"""
        return list(
            filter(
                lambda d: d[GEAR.UUID] == self.uuid and d["defaultGear"] is True,
                self.coordinator.data["gear_defaults"],
            )
        )<|MERGE_RESOLUTION|>--- conflicted
+++ resolved
@@ -20,11 +20,8 @@
     ATTR_ENTITY_ID,
     CONF_ID,
 )
-<<<<<<< HEAD
-from homeassistant.const import ATTR_ATTRIBUTION, CONF_ID, CONF_USERNAME
-=======
-from homeassistant.const import CONF_ID
->>>>>>> 5f31a749
+
+from homeassistant.const import CONF_ID, CONF_USERNAME
 from homeassistant.core import HomeAssistant
 from homeassistant.helpers import entity_platform
 from homeassistant.helpers.entity import DeviceInfo, generate_entity_id

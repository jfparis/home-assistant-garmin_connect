"""The Garmin Connect integration."""
from datetime import date
import logging
import asyncio
from collections.abc import Awaitable

from garminconnect import (
    Garmin,
    GarminConnectAuthenticationError,
    GarminConnectConnectionError,
    GarminConnectTooManyRequestsError,
)

from homeassistant.config_entries import ConfigEntry
from homeassistant.const import CONF_PASSWORD, CONF_USERNAME
from homeassistant.core import HomeAssistant
from homeassistant.exceptions import ConfigEntryNotReady, IntegrationError
from homeassistant.helpers.update_coordinator import DataUpdateCoordinator, UpdateFailed

from .const import (
    DATA_COORDINATOR,
    DEFAULT_UPDATE_INTERVAL,
    DOMAIN,
    GEAR,
    SERVICE_SETTING,
)

_LOGGER = logging.getLogger(__name__)

PLATFORMS = ["sensor"]


async def async_setup_entry(hass: HomeAssistant, entry: ConfigEntry) -> bool:
    """Set up Garmin Connect from a config entry."""

    coordinator = GarminConnectDataUpdateCoordinator(hass, entry=entry)

    if not await coordinator.async_login():
        return False

    await coordinator.async_config_entry_first_refresh()

    hass.data.setdefault(DOMAIN, {})
    hass.data[DOMAIN][entry.entry_id] = {DATA_COORDINATOR: coordinator}

<<<<<<< HEAD
    hass.config_entries.async_setup_platforms(entry, PLATFORMS)
=======
    await hass.config_entries.async_forward_entry_setups(entry, PLATFORMS)

>>>>>>> de51403c
    return True


async def async_unload_entry(hass: HomeAssistant, entry: ConfigEntry):
    """Unload a config entry."""
    unload_ok = await hass.config_entries.async_unload_platforms(entry, PLATFORMS)
    if unload_ok:
        hass.data[DOMAIN].pop(entry.entry_id)
    return unload_ok


class GarminConnectDataUpdateCoordinator(DataUpdateCoordinator):
    """Garmin Connect Data Update Coordinator."""

    def __init__(self, hass: HomeAssistant, entry: ConfigEntry) -> None:
        """Initialize the Garmin Connect hub."""
        self.entry = entry
        self.hass = hass
        self.in_china = False

        country = self.hass.config.country
        if country == "CN":
            self.in_china = True

        self._api = Garmin(entry.data[CONF_USERNAME], entry.data[CONF_PASSWORD], self.in_china)

        super().__init__(
            hass, _LOGGER, name=DOMAIN, update_interval=DEFAULT_UPDATE_INTERVAL
        )

    async def async_login(self) -> bool:
        """Login to Garmin Connect."""
        try:
            await self.hass.async_add_executor_job(self._api.login)
        except (
            GarminConnectAuthenticationError,
            GarminConnectTooManyRequestsError,
        ) as err:
            _LOGGER.error("Error occurred during Garmin Connect login request: %s", err)
            return False
        except (GarminConnectConnectionError) as err:
            _LOGGER.error(
                "Connection error occurred during Garmin Connect login request: %s", err
            )
            raise ConfigEntryNotReady from err
        except Exception:  # pylint: disable=broad-except
            _LOGGER.exception(
                "Unknown error occurred during Garmin Connect login request"
            )
            return False

        return True

    async def _async_update_data(self) -> dict:
        """Fetch data from Garmin Connect."""
        try:
            summary = await self.hass.async_add_executor_job(
                self._api.get_user_summary, date.today().isoformat()
            )
            _LOGGER.debug(summary)
            body = await self.hass.async_add_executor_job(
                self._api.get_body_composition, date.today().isoformat()
            )
            _LOGGER.debug(body)
            alarms = await self.hass.async_add_executor_job(self._api.get_device_alarms)
<<<<<<< HEAD
            gear = await self.hass.async_add_executor_job(
                self._api.get_gear, summary[GEAR.USERPROFILE_ID]
            )
            tasks: list[Awaitable] = [
                self.hass.async_add_executor_job(
                    self._api.get_gear_stats, gear_item[GEAR.UUID]
                )
                for gear_item in gear
            ]
            gear_stats = await asyncio.gather(*tasks)
            activity_types = await self.hass.async_add_executor_job(
                self._api.get_activity_types
            )
            gear_defaults = await self.hass.async_add_executor_job(
                self._api.get_gear_defaults, summary[GEAR.USERPROFILE_ID]
            )
=======
            _LOGGER.debug(alarms)
>>>>>>> de51403c
        except (
            GarminConnectAuthenticationError,
            GarminConnectTooManyRequestsError,
            GarminConnectConnectionError,
        ) as error:
            _LOGGER.debug("Trying to relogin to Garmin Connect")
            if not await self.async_login():
                raise UpdateFailed(error) from error
            return {}

        return {
            **summary,
            **body["totalAverage"],
            "nextAlarm": alarms,
            "gear": gear,
            "gear_stats": gear_stats,
            "activity_types": activity_types,
            "gear_defaults": gear_defaults,
        }

    async def set_active_gear(self, entity, service_data):
        """Update Garmin Gear settings"""
        if not await self.async_login():
            raise IntegrationError(
                "Failed to login to Garmin Connect, unable to update"
            )

        setting = service_data.data["setting"]
        activity_type_id = next(
            filter(
                lambda a: a[GEAR.TYPE_KEY] == service_data.data["activity_type"],
                self.data["activity_types"],
            )
        )[GEAR.TYPE_ID]
        if setting != SERVICE_SETTING.ONLY_THIS_AS_DEFAULT:
            await self.hass.async_add_executor_job(
                self._api.set_gear_default,
                activity_type_id,
                entity.uuid,
                setting == SERVICE_SETTING.DEFAULT,
            )
        else:
            old_default_state = await self.hass.async_add_executor_job(
                self._api.get_gear_defaults, self.data[GEAR.USERPROFILE_ID]
            )
            to_deactivate = list(
                filter(
                    lambda o: o[GEAR.ACTIVITY_TYPE_PK] == activity_type_id
                    and o[GEAR.UUID] != entity.uuid,
                    old_default_state,
                )
            )

            for active_gear in to_deactivate:
                await self.hass.async_add_executor_job(
                    self._api.set_gear_default,
                    activity_type_id,
                    active_gear[GEAR.UUID],
                    False,
                )
            await self.hass.async_add_executor_job(
                self._api.set_gear_default, activity_type_id, entity.uuid, True
            )<|MERGE_RESOLUTION|>--- conflicted
+++ resolved
@@ -43,12 +43,8 @@
     hass.data.setdefault(DOMAIN, {})
     hass.data[DOMAIN][entry.entry_id] = {DATA_COORDINATOR: coordinator}
 
-<<<<<<< HEAD
-    hass.config_entries.async_setup_platforms(entry, PLATFORMS)
-=======
     await hass.config_entries.async_forward_entry_setups(entry, PLATFORMS)
 
->>>>>>> de51403c
     return True
 
 
@@ -114,7 +110,7 @@
             )
             _LOGGER.debug(body)
             alarms = await self.hass.async_add_executor_job(self._api.get_device_alarms)
-<<<<<<< HEAD
+            _LOGGER.debug(alarms)
             gear = await self.hass.async_add_executor_job(
                 self._api.get_gear, summary[GEAR.USERPROFILE_ID]
             )
@@ -131,9 +127,7 @@
             gear_defaults = await self.hass.async_add_executor_job(
                 self._api.get_gear_defaults, summary[GEAR.USERPROFILE_ID]
             )
-=======
-            _LOGGER.debug(alarms)
->>>>>>> de51403c
+
         except (
             GarminConnectAuthenticationError,
             GarminConnectTooManyRequestsError,
